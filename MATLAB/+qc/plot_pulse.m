--- conflicted
+++ resolved
@@ -13,14 +13,9 @@
 		'charge_diagram',    {{'X', 'Y'}}, ...
 		'lead_points',       1e-3*[-4 -1; -1 -2; 0 -4; 4 0; 2 1; 1 4], ...
 		'special_points',    struct('M', [0 0], 'R1', [-2.5e-3 -3.75e-3], 'R2', [-2e-3 1e-3], 'S', [-2e-3 -1e-3], 'Tp', [1.75e-3 0], 'STp', [1e-3 -1e-3]), ...
-<<<<<<< HEAD
 		'plot_range',         [-8e-3 8e-3], ...
-		'dont_plot',          false, ...
-		'max_n_points',      1e5 ...
-=======
-		'plotRange',         [-8e-3 8e-3], ...
-		'max_n_points',      1e4 ...
->>>>>>> 0aaa18e2
+		'max_n_points',      1e4,...
+		'dont_plot',         false ...
 		);
 	
 	args = util.parse_varargin(varargin, defaultArgs);
