--- conflicted
+++ resolved
@@ -54,13 +54,9 @@
 
     @abstractproperty
     def is_interruptable(self) -> bool:
-<<<<<<< HEAD
-        """Return true, if this PulseTemplate contains points at which it can halt if interrupted."""
-=======
         """True, if this execution of this PulseTemplate can be interrupted at certain points,
         i.e., a Sequencer can translate this PulseTemplate partially.
         """
->>>>>>> c691b180
 
     # @abstractproperty
     # def num_channels(self) -> int:
