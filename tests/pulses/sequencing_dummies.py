"""STANDARD LIBRARY IMPORTS"""
from typing import Tuple, List, Dict, Optional, Set, Any

import numpy

"""LOCAL IMPORTS"""
from qctoolkit.serialization import Serializer
from qctoolkit.pulses.instructions import Waveform, Instruction
from qctoolkit.pulses.sequencing import Sequencer, InstructionBlock, SequencingElement
from qctoolkit.pulses.parameters import Parameter, ParameterDeclaration
from qctoolkit.pulses.pulse_template import PulseTemplate, MeasurementWindow
from qctoolkit.pulses.interpolation import InterpolationStrategy
from qctoolkit.pulses.conditions import Condition


class DummyParameter(Parameter):

    def __init__(self, value: float = 0, requires_stop: bool = False) -> None:
        super().__init__()
        self.value = value
        self.requires_stop_ = requires_stop

    def get_value(self) -> float:
        return self.value

    @property
    def requires_stop(self) -> bool:
        return self.requires_stop_

    def get_serialization_data(self, serializer: Serializer) -> None:
            raise NotImplementedError()

    @staticmethod
    def deserialize(serializer: Serializer) -> 'DummyParameter':
        raise NotImplementedError()

class DummyNoValueParameter(Parameter):

    def __init__(self) -> None:
        super().__init__()

    def get_value(self) -> float:
        raise Exception("May not call get_value on DummyNoValueParameter.")

    @property
    def requires_stop(self) -> bool:
        return True

    def get_serialization_data(self, serializer: Serializer) -> None:
            raise NotImplementedError()

    @staticmethod
    def deserialize(serializer: Serializer) -> 'DummyParameter':
        raise NotImplementedError()

class DummySequencingElement(SequencingElement):

    def __init__(self, requires_stop: bool = False, push_elements: Tuple[InstructionBlock, List[SequencingElement]] = None) -> None:
        super().__init__()
        self.build_call_counter = 0
        self.requires_stop_call_counter = 0
        self.target_block = None
        self.parameters = None
        self.conditions = None
        self.requires_stop_ = requires_stop
        self.push_elements = push_elements
        self.parameter_names = set()
        self.condition_names = set()

    def build_sequence(self,
                       sequencer: Sequencer,
                       parameters: Dict[str, Parameter],
                       conditions: Dict[str, 'Condition'],
                       instruction_block: InstructionBlock) -> None:
        self.build_call_counter += 1
        self.target_block = instruction_block
        instruction_block.add_instruction(DummyInstruction(self))
        self.parameters = parameters
        self.conditions = conditions
        if self.push_elements is not None:
            for element in self.push_elements[1]:
                sequencer.push(element, parameters, conditions, self.push_elements[0])

    def requires_stop(self, parameters: Dict[str, Parameter], conditions: Dict[str, 'Conditions']) -> bool:
        self.requires_stop_call_counter += 1
        self.parameters = parameters
        self.conditions = conditions
        return self.requires_stop_


class DummyInstruction(Instruction):

    def __init__(self, elem: DummySequencingElement = None) -> None:
        super().__init__()
        self.elem = elem

    @property
    def compare_key(self) -> Any:
        return self.elem


class DummyInstructionBlock(InstructionBlock):

    def __init__(self, outer_block: InstructionBlock = None) -> None:
        super().__init__(outer_block)
        self.embedded_blocks = [] # type: Collection[InstructionBlock]

    def create_embedded_block(self) -> InstructionBlock:
        block = InstructionBlock(self)
        self.embedded_blocks.append(block)
        return block


class DummyWaveform(Waveform):

    def __init__(self, duration: float=0, sample_output: numpy.ndarray=None) -> None:
        super().__init__()
        self.duration_ = duration
        self.sample_output = sample_output
        self.sample_calls = []

    @property
    def compare_key(self) -> Any:
        if self.sample_output is not None:
            return tuple(self.sample_output.tolist())
        else:
            return id(self)

    @property
    def duration(self) -> float:
        return self.duration_

    @property
    def channels(self) -> int:
        return 1

<<<<<<< HEAD
    @property
    def measurement_windows(self):
        return []

=======
>>>>>>> c691b180
    def sample(self, sample_times: numpy.ndarray, first_offset: float=0) -> numpy.ndarray:
        self.sample_calls.append((list(sample_times), first_offset))
        if self.sample_output is not None:
            return self.sample_output
        return sample_times


class DummySequencer(Sequencer):

    def __init__(self) -> None:
        super().__init__()
        self.sequencing_stacks = {} #type: Dict[InstructionBlock, List[StackElement]]

    def push(self,
             sequencing_element: SequencingElement,
             parameters: Dict[str, Parameter],
             conditions: Dict[str, 'Condition'],
             target_block: InstructionBlock = None) -> None:
        if target_block is None:
            target_block = self.__main_block

        if target_block not in self.sequencing_stacks:
            self.sequencing_stacks[target_block] = []

        self.sequencing_stacks[target_block].append((sequencing_element, parameters, conditions))

    def build(self) -> InstructionBlock:
        raise NotImplementedError()

    def has_finished(self):
        raise NotImplementedError()


class DummyInterpolationStrategy(InterpolationStrategy):

    def __init__(self) -> None:
        self.call_arguments = []

    def __call__(self, start: Tuple[float, float], end: Tuple[float, float], times: numpy.ndarray) -> numpy.ndarray:
        self.call_arguments.append((start, end, list(times)))
        return times

    def __repr__(self) -> str:
        return "DummyInterpolationStrategy {}".format(id(self))


class DummyCondition(Condition):

    def __init__(self, requires_stop: bool=False):
        super().__init__()
        self.requires_stop_ = requires_stop
        self.loop_call_data = {}
        self.branch_call_data = {}

    def requires_stop(self) -> bool:
        return self.requires_stop_

    def build_sequence_loop(self,
                            delegator: SequencingElement,
                            body: SequencingElement,
                            sequencer: Sequencer,
                            parameters: Dict[str, Parameter],
                            conditions: Dict[str, Condition],
                            instruction_block: InstructionBlock) -> None:
        self.loop_call_data = dict(
            delegator=delegator,
            body=body,
            sequencer=sequencer,
            parameters=parameters,
            conditions=conditions,
            instruction_block=instruction_block
        )

    def build_sequence_branch(self,
                              delegator: SequencingElement,
                              if_branch: SequencingElement,
                              else_branch: SequencingElement,
                              sequencer: Sequencer,
                              parameters: Dict[str, Parameter],
                              conditions: Dict[str, Condition],
                              instruction_block: InstructionBlock) -> None:
        self.branch_call_data = dict(
            delegator=delegator,
            if_branch=if_branch,
            else_branch=else_branch,
            sequencer=sequencer,
            parameters=parameters,
            conditions=conditions,
            instruction_block=instruction_block
        )


class DummyPulseTemplate(PulseTemplate):

    def __init__(self, requires_stop: bool=False, is_interruptable: bool=False, parameter_names: Set[str]={}) -> None:
        super().__init__()
        self.requires_stop_ = requires_stop
        self.is_interruptable_ = is_interruptable
        self.parameter_names_ = parameter_names
        self.build_sequence_calls = 0

    @property
    def parameter_names(self) -> Set[str]:
        return set(self.parameter_names_)

    @property
    def parameter_declarations(self) -> Set[str]:
        return [ParameterDeclaration(name) for name in self.parameter_names]

    def get_measurement_windows(self, parameters: Dict[str, Parameter] = None) -> List[MeasurementWindow]:
        """Return all measurement windows defined in this PulseTemplate."""
        raise NotImplementedError()

    @property
    def is_interruptable(self) -> bool:
        return self.is_interruptable_

    def build_sequence(self,
                       sequencer: Sequencer,
                       parameters: Dict[str, Parameter],
                       conditions: Dict[str, Condition],
                       instruction_block: InstructionBlock):
        self.build_sequence_calls += 1

    def requires_stop(self, parameters: Dict[str, Parameter], conditions: Dict[str, Condition]) -> bool:
        return self.requires_stop_

    def get_serialization_data(self, serializer: Serializer):
        raise NotImplementedError()

    @staticmethod
    def deserialize(serializer: Serializer,
                    condition: Dict[str, Any],
                    body: Dict[str, Any],
                    identifier: Optional[str]=None):
        raise NotImplementedError()
<|MERGE_RESOLUTION|>--- conflicted
+++ resolved
@@ -1,279 +1,276 @@
-"""STANDARD LIBRARY IMPORTS"""
-from typing import Tuple, List, Dict, Optional, Set, Any
-
-import numpy
-
-"""LOCAL IMPORTS"""
-from qctoolkit.serialization import Serializer
-from qctoolkit.pulses.instructions import Waveform, Instruction
-from qctoolkit.pulses.sequencing import Sequencer, InstructionBlock, SequencingElement
-from qctoolkit.pulses.parameters import Parameter, ParameterDeclaration
-from qctoolkit.pulses.pulse_template import PulseTemplate, MeasurementWindow
-from qctoolkit.pulses.interpolation import InterpolationStrategy
-from qctoolkit.pulses.conditions import Condition
-
-
-class DummyParameter(Parameter):
-
-    def __init__(self, value: float = 0, requires_stop: bool = False) -> None:
-        super().__init__()
-        self.value = value
-        self.requires_stop_ = requires_stop
-
-    def get_value(self) -> float:
-        return self.value
-
-    @property
-    def requires_stop(self) -> bool:
-        return self.requires_stop_
-
-    def get_serialization_data(self, serializer: Serializer) -> None:
-            raise NotImplementedError()
-
-    @staticmethod
-    def deserialize(serializer: Serializer) -> 'DummyParameter':
-        raise NotImplementedError()
-
-class DummyNoValueParameter(Parameter):
-
-    def __init__(self) -> None:
-        super().__init__()
-
-    def get_value(self) -> float:
-        raise Exception("May not call get_value on DummyNoValueParameter.")
-
-    @property
-    def requires_stop(self) -> bool:
-        return True
-
-    def get_serialization_data(self, serializer: Serializer) -> None:
-            raise NotImplementedError()
-
-    @staticmethod
-    def deserialize(serializer: Serializer) -> 'DummyParameter':
-        raise NotImplementedError()
-
-class DummySequencingElement(SequencingElement):
-
-    def __init__(self, requires_stop: bool = False, push_elements: Tuple[InstructionBlock, List[SequencingElement]] = None) -> None:
-        super().__init__()
-        self.build_call_counter = 0
-        self.requires_stop_call_counter = 0
-        self.target_block = None
-        self.parameters = None
-        self.conditions = None
-        self.requires_stop_ = requires_stop
-        self.push_elements = push_elements
-        self.parameter_names = set()
-        self.condition_names = set()
-
-    def build_sequence(self,
-                       sequencer: Sequencer,
-                       parameters: Dict[str, Parameter],
-                       conditions: Dict[str, 'Condition'],
-                       instruction_block: InstructionBlock) -> None:
-        self.build_call_counter += 1
-        self.target_block = instruction_block
-        instruction_block.add_instruction(DummyInstruction(self))
-        self.parameters = parameters
-        self.conditions = conditions
-        if self.push_elements is not None:
-            for element in self.push_elements[1]:
-                sequencer.push(element, parameters, conditions, self.push_elements[0])
-
-    def requires_stop(self, parameters: Dict[str, Parameter], conditions: Dict[str, 'Conditions']) -> bool:
-        self.requires_stop_call_counter += 1
-        self.parameters = parameters
-        self.conditions = conditions
-        return self.requires_stop_
-
-
-class DummyInstruction(Instruction):
-
-    def __init__(self, elem: DummySequencingElement = None) -> None:
-        super().__init__()
-        self.elem = elem
-
-    @property
-    def compare_key(self) -> Any:
-        return self.elem
-
-
-class DummyInstructionBlock(InstructionBlock):
-
-    def __init__(self, outer_block: InstructionBlock = None) -> None:
-        super().__init__(outer_block)
-        self.embedded_blocks = [] # type: Collection[InstructionBlock]
-
-    def create_embedded_block(self) -> InstructionBlock:
-        block = InstructionBlock(self)
-        self.embedded_blocks.append(block)
-        return block
-
-
-class DummyWaveform(Waveform):
-
-    def __init__(self, duration: float=0, sample_output: numpy.ndarray=None) -> None:
-        super().__init__()
-        self.duration_ = duration
-        self.sample_output = sample_output
-        self.sample_calls = []
-
-    @property
-    def compare_key(self) -> Any:
-        if self.sample_output is not None:
-            return tuple(self.sample_output.tolist())
-        else:
-            return id(self)
-
-    @property
-    def duration(self) -> float:
-        return self.duration_
-
-    @property
-    def channels(self) -> int:
-        return 1
-
-<<<<<<< HEAD
-    @property
-    def measurement_windows(self):
-        return []
-
-=======
->>>>>>> c691b180
-    def sample(self, sample_times: numpy.ndarray, first_offset: float=0) -> numpy.ndarray:
-        self.sample_calls.append((list(sample_times), first_offset))
-        if self.sample_output is not None:
-            return self.sample_output
-        return sample_times
-
-
-class DummySequencer(Sequencer):
-
-    def __init__(self) -> None:
-        super().__init__()
-        self.sequencing_stacks = {} #type: Dict[InstructionBlock, List[StackElement]]
-
-    def push(self,
-             sequencing_element: SequencingElement,
-             parameters: Dict[str, Parameter],
-             conditions: Dict[str, 'Condition'],
-             target_block: InstructionBlock = None) -> None:
-        if target_block is None:
-            target_block = self.__main_block
-
-        if target_block not in self.sequencing_stacks:
-            self.sequencing_stacks[target_block] = []
-
-        self.sequencing_stacks[target_block].append((sequencing_element, parameters, conditions))
-
-    def build(self) -> InstructionBlock:
-        raise NotImplementedError()
-
-    def has_finished(self):
-        raise NotImplementedError()
-
-
-class DummyInterpolationStrategy(InterpolationStrategy):
-
-    def __init__(self) -> None:
-        self.call_arguments = []
-
-    def __call__(self, start: Tuple[float, float], end: Tuple[float, float], times: numpy.ndarray) -> numpy.ndarray:
-        self.call_arguments.append((start, end, list(times)))
-        return times
-
-    def __repr__(self) -> str:
-        return "DummyInterpolationStrategy {}".format(id(self))
-
-
-class DummyCondition(Condition):
-
-    def __init__(self, requires_stop: bool=False):
-        super().__init__()
-        self.requires_stop_ = requires_stop
-        self.loop_call_data = {}
-        self.branch_call_data = {}
-
-    def requires_stop(self) -> bool:
-        return self.requires_stop_
-
-    def build_sequence_loop(self,
-                            delegator: SequencingElement,
-                            body: SequencingElement,
-                            sequencer: Sequencer,
-                            parameters: Dict[str, Parameter],
-                            conditions: Dict[str, Condition],
-                            instruction_block: InstructionBlock) -> None:
-        self.loop_call_data = dict(
-            delegator=delegator,
-            body=body,
-            sequencer=sequencer,
-            parameters=parameters,
-            conditions=conditions,
-            instruction_block=instruction_block
-        )
-
-    def build_sequence_branch(self,
-                              delegator: SequencingElement,
-                              if_branch: SequencingElement,
-                              else_branch: SequencingElement,
-                              sequencer: Sequencer,
-                              parameters: Dict[str, Parameter],
-                              conditions: Dict[str, Condition],
-                              instruction_block: InstructionBlock) -> None:
-        self.branch_call_data = dict(
-            delegator=delegator,
-            if_branch=if_branch,
-            else_branch=else_branch,
-            sequencer=sequencer,
-            parameters=parameters,
-            conditions=conditions,
-            instruction_block=instruction_block
-        )
-
-
-class DummyPulseTemplate(PulseTemplate):
-
-    def __init__(self, requires_stop: bool=False, is_interruptable: bool=False, parameter_names: Set[str]={}) -> None:
-        super().__init__()
-        self.requires_stop_ = requires_stop
-        self.is_interruptable_ = is_interruptable
-        self.parameter_names_ = parameter_names
-        self.build_sequence_calls = 0
-
-    @property
-    def parameter_names(self) -> Set[str]:
-        return set(self.parameter_names_)
-
-    @property
-    def parameter_declarations(self) -> Set[str]:
-        return [ParameterDeclaration(name) for name in self.parameter_names]
-
-    def get_measurement_windows(self, parameters: Dict[str, Parameter] = None) -> List[MeasurementWindow]:
-        """Return all measurement windows defined in this PulseTemplate."""
-        raise NotImplementedError()
-
-    @property
-    def is_interruptable(self) -> bool:
-        return self.is_interruptable_
-
-    def build_sequence(self,
-                       sequencer: Sequencer,
-                       parameters: Dict[str, Parameter],
-                       conditions: Dict[str, Condition],
-                       instruction_block: InstructionBlock):
-        self.build_sequence_calls += 1
-
-    def requires_stop(self, parameters: Dict[str, Parameter], conditions: Dict[str, Condition]) -> bool:
-        return self.requires_stop_
-
-    def get_serialization_data(self, serializer: Serializer):
-        raise NotImplementedError()
-
-    @staticmethod
-    def deserialize(serializer: Serializer,
-                    condition: Dict[str, Any],
-                    body: Dict[str, Any],
-                    identifier: Optional[str]=None):
-        raise NotImplementedError()
+"""STANDARD LIBRARY IMPORTS"""
+from typing import Tuple, List, Dict, Optional, Set, Any
+
+import numpy
+
+"""LOCAL IMPORTS"""
+from qctoolkit.serialization import Serializer
+from qctoolkit.pulses.instructions import Waveform, Instruction
+from qctoolkit.pulses.sequencing import Sequencer, InstructionBlock, SequencingElement
+from qctoolkit.pulses.parameters import Parameter, ParameterDeclaration
+from qctoolkit.pulses.pulse_template import PulseTemplate, MeasurementWindow
+from qctoolkit.pulses.interpolation import InterpolationStrategy
+from qctoolkit.pulses.conditions import Condition
+
+
+class DummyParameter(Parameter):
+
+    def __init__(self, value: float = 0, requires_stop: bool = False) -> None:
+        super().__init__()
+        self.value = value
+        self.requires_stop_ = requires_stop
+
+    def get_value(self) -> float:
+        return self.value
+
+    @property
+    def requires_stop(self) -> bool:
+        return self.requires_stop_
+
+    def get_serialization_data(self, serializer: Serializer) -> None:
+            raise NotImplementedError()
+
+    @staticmethod
+    def deserialize(serializer: Serializer) -> 'DummyParameter':
+        raise NotImplementedError()
+
+class DummyNoValueParameter(Parameter):
+
+    def __init__(self) -> None:
+        super().__init__()
+
+    def get_value(self) -> float:
+        raise Exception("May not call get_value on DummyNoValueParameter.")
+
+    @property
+    def requires_stop(self) -> bool:
+        return True
+
+    def get_serialization_data(self, serializer: Serializer) -> None:
+            raise NotImplementedError()
+
+    @staticmethod
+    def deserialize(serializer: Serializer) -> 'DummyParameter':
+        raise NotImplementedError()
+
+class DummySequencingElement(SequencingElement):
+
+    def __init__(self, requires_stop: bool = False, push_elements: Tuple[InstructionBlock, List[SequencingElement]] = None) -> None:
+        super().__init__()
+        self.build_call_counter = 0
+        self.requires_stop_call_counter = 0
+        self.target_block = None
+        self.parameters = None
+        self.conditions = None
+        self.requires_stop_ = requires_stop
+        self.push_elements = push_elements
+        self.parameter_names = set()
+        self.condition_names = set()
+
+    def build_sequence(self,
+                       sequencer: Sequencer,
+                       parameters: Dict[str, Parameter],
+                       conditions: Dict[str, 'Condition'],
+                       instruction_block: InstructionBlock) -> None:
+        self.build_call_counter += 1
+        self.target_block = instruction_block
+        instruction_block.add_instruction(DummyInstruction(self))
+        self.parameters = parameters
+        self.conditions = conditions
+        if self.push_elements is not None:
+            for element in self.push_elements[1]:
+                sequencer.push(element, parameters, conditions, self.push_elements[0])
+
+    def requires_stop(self, parameters: Dict[str, Parameter], conditions: Dict[str, 'Conditions']) -> bool:
+        self.requires_stop_call_counter += 1
+        self.parameters = parameters
+        self.conditions = conditions
+        return self.requires_stop_
+
+
+class DummyInstruction(Instruction):
+
+    def __init__(self, elem: DummySequencingElement = None) -> None:
+        super().__init__()
+        self.elem = elem
+
+    @property
+    def compare_key(self) -> Any:
+        return self.elem
+
+
+class DummyInstructionBlock(InstructionBlock):
+
+    def __init__(self, outer_block: InstructionBlock = None) -> None:
+        super().__init__(outer_block)
+        self.embedded_blocks = [] # type: Collection[InstructionBlock]
+
+    def create_embedded_block(self) -> InstructionBlock:
+        block = InstructionBlock(self)
+        self.embedded_blocks.append(block)
+        return block
+
+
+class DummyWaveform(Waveform):
+
+    def __init__(self, duration: float=0, sample_output: numpy.ndarray=None) -> None:
+        super().__init__()
+        self.duration_ = duration
+        self.sample_output = sample_output
+        self.sample_calls = []
+
+    @property
+    def compare_key(self) -> Any:
+        if self.sample_output is not None:
+            return tuple(self.sample_output.tolist())
+        else:
+            return id(self)
+
+    @property
+    def duration(self) -> float:
+        return self.duration_
+
+    @property
+    def channels(self) -> int:
+        return 1
+
+    @property
+    def measurement_windows(self):
+        return []
+
+    def sample(self, sample_times: numpy.ndarray, first_offset: float=0) -> numpy.ndarray:
+        self.sample_calls.append((list(sample_times), first_offset))
+        if self.sample_output is not None:
+            return self.sample_output
+        return sample_times
+
+
+class DummySequencer(Sequencer):
+
+    def __init__(self) -> None:
+        super().__init__()
+        self.sequencing_stacks = {} #type: Dict[InstructionBlock, List[StackElement]]
+
+    def push(self,
+             sequencing_element: SequencingElement,
+             parameters: Dict[str, Parameter],
+             conditions: Dict[str, 'Condition'],
+             target_block: InstructionBlock = None) -> None:
+        if target_block is None:
+            target_block = self.__main_block
+
+        if target_block not in self.sequencing_stacks:
+            self.sequencing_stacks[target_block] = []
+
+        self.sequencing_stacks[target_block].append((sequencing_element, parameters, conditions))
+
+    def build(self) -> InstructionBlock:
+        raise NotImplementedError()
+
+    def has_finished(self):
+        raise NotImplementedError()
+
+
+class DummyInterpolationStrategy(InterpolationStrategy):
+
+    def __init__(self) -> None:
+        self.call_arguments = []
+
+    def __call__(self, start: Tuple[float, float], end: Tuple[float, float], times: numpy.ndarray) -> numpy.ndarray:
+        self.call_arguments.append((start, end, list(times)))
+        return times
+
+    def __repr__(self) -> str:
+        return "DummyInterpolationStrategy {}".format(id(self))
+
+
+class DummyCondition(Condition):
+
+    def __init__(self, requires_stop: bool=False):
+        super().__init__()
+        self.requires_stop_ = requires_stop
+        self.loop_call_data = {}
+        self.branch_call_data = {}
+
+    def requires_stop(self) -> bool:
+        return self.requires_stop_
+
+    def build_sequence_loop(self,
+                            delegator: SequencingElement,
+                            body: SequencingElement,
+                            sequencer: Sequencer,
+                            parameters: Dict[str, Parameter],
+                            conditions: Dict[str, Condition],
+                            instruction_block: InstructionBlock) -> None:
+        self.loop_call_data = dict(
+            delegator=delegator,
+            body=body,
+            sequencer=sequencer,
+            parameters=parameters,
+            conditions=conditions,
+            instruction_block=instruction_block
+        )
+
+    def build_sequence_branch(self,
+                              delegator: SequencingElement,
+                              if_branch: SequencingElement,
+                              else_branch: SequencingElement,
+                              sequencer: Sequencer,
+                              parameters: Dict[str, Parameter],
+                              conditions: Dict[str, Condition],
+                              instruction_block: InstructionBlock) -> None:
+        self.branch_call_data = dict(
+            delegator=delegator,
+            if_branch=if_branch,
+            else_branch=else_branch,
+            sequencer=sequencer,
+            parameters=parameters,
+            conditions=conditions,
+            instruction_block=instruction_block
+        )
+
+
+class DummyPulseTemplate(PulseTemplate):
+
+    def __init__(self, requires_stop: bool=False, is_interruptable: bool=False, parameter_names: Set[str]={}) -> None:
+        super().__init__()
+        self.requires_stop_ = requires_stop
+        self.is_interruptable_ = is_interruptable
+        self.parameter_names_ = parameter_names
+        self.build_sequence_calls = 0
+
+    @property
+    def parameter_names(self) -> Set[str]:
+        return set(self.parameter_names_)
+
+    @property
+    def parameter_declarations(self) -> Set[str]:
+        return [ParameterDeclaration(name) for name in self.parameter_names]
+
+    def get_measurement_windows(self, parameters: Dict[str, Parameter] = None) -> List[MeasurementWindow]:
+        """Return all measurement windows defined in this PulseTemplate."""
+        raise NotImplementedError()
+
+    @property
+    def is_interruptable(self) -> bool:
+        return self.is_interruptable_
+
+    def build_sequence(self,
+                       sequencer: Sequencer,
+                       parameters: Dict[str, Parameter],
+                       conditions: Dict[str, Condition],
+                       instruction_block: InstructionBlock):
+        self.build_sequence_calls += 1
+
+    def requires_stop(self, parameters: Dict[str, Parameter], conditions: Dict[str, Condition]) -> bool:
+        return self.requires_stop_
+
+    def get_serialization_data(self, serializer: Serializer):
+        raise NotImplementedError()
+
+    @staticmethod
+    def deserialize(serializer: Serializer,
+                    condition: Dict[str, Any],
+                    body: Dict[str, Any],
+                    identifier: Optional[str]=None):
+        raise NotImplementedError()